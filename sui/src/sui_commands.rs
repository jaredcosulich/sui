--- conflicted
+++ resolved
@@ -138,12 +138,9 @@
                 keystore.save(&keystore_path)?;
                 info!("Wallet keystore is stored in {:?}.", keystore_path);
 
-<<<<<<< HEAD
-=======
                 // Use the first address if any
                 let active_address = accounts.get(0).copied();
 
->>>>>>> 2e10bbc2
                 let gateway_config = GatewayConfig {
                     db_folder_path,
                     authorities: network_config.get_authority_infos(),
@@ -158,10 +155,7 @@
                     accounts,
                     keystore: KeystoreType::File(keystore_path),
                     gateway: GatewayType::Embedded(PersistedConfig::read(&gateway_path)?),
-<<<<<<< HEAD
-=======
                     active_address,
->>>>>>> 2e10bbc2
                 };
 
                 let wallet_config = wallet_config.persisted(&wallet_path);
