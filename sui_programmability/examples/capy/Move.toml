[package]
name = "sui-capybaras"
version = "0.1.0"

[dependencies]
Sui = { git = "https://github.com/MystenLabs/sui.git", subdir = "crates/sui-framework", rev = "devnet" }

[addresses]
sui =  "0x2"
<<<<<<< HEAD
capy = "0x1ff1cfbb8e31ee527ac3361cdeda860b54e7c815"
=======
capy = "_"
>>>>>>> 2dae4a6d
<|MERGE_RESOLUTION|>--- conflicted
+++ resolved
@@ -7,8 +7,4 @@
 
 [addresses]
 sui =  "0x2"
-<<<<<<< HEAD
-capy = "0x1ff1cfbb8e31ee527ac3361cdeda860b54e7c815"
-=======
-capy = "_"
->>>>>>> 2dae4a6d
+capy = "_"