---
source: crates/sui-cost/tests/empirical_transaction_cost.rs
expression: common_costs_estimate
---
{
  "MergeCoin": {
<<<<<<< HEAD
    "computation_cost": 6511,
    "storage_cost": 9318,
    "storage_rebate": 0
  },
  "Publish": {
    "computation_cost": 7303,
    "storage_cost": 10423,
=======
    "computation_cost": 6534,
    "storage_cost": 9353,
    "storage_rebate": 0
  },
  "Publish": {
    "computation_cost": 7326,
    "storage_cost": 10457,
>>>>>>> a2b999e2
    "storage_rebate": 0
  },
  "SharedCounterAssertValue": {
    "computation_cost": 768,
    "storage_cost": 811,
    "storage_rebate": 0
  },
  "SharedCounterCreate": {
    "computation_cost": 747,
    "storage_cost": 779,
    "storage_rebate": 0
  },
  "SharedCounterIncrement": {
    "computation_cost": 768,
    "storage_cost": 811,
    "storage_rebate": 0
  },
  "SplitCoin": {
<<<<<<< HEAD
    "computation_cost": 6489,
    "storage_cost": 9286,
=======
    "computation_cost": 6512,
    "storage_cost": 9320,
>>>>>>> a2b999e2
    "storage_rebate": 0
  },
  "TransferPortionSuiCoin": {
    "computation_cost": 256,
    "storage_cost": 52,
    "storage_rebate": 0
  },
  "TransferWholeCoin": {
    "computation_cost": 277,
    "storage_cost": 84,
    "storage_rebate": 0
  },
  "TransferWholeSuiCoin": {
    "computation_cost": 256,
    "storage_cost": 52,
    "storage_rebate": 0
  }
}<|MERGE_RESOLUTION|>--- conflicted
+++ resolved
@@ -4,15 +4,6 @@
 ---
 {
   "MergeCoin": {
-<<<<<<< HEAD
-    "computation_cost": 6511,
-    "storage_cost": 9318,
-    "storage_rebate": 0
-  },
-  "Publish": {
-    "computation_cost": 7303,
-    "storage_cost": 10423,
-=======
     "computation_cost": 6534,
     "storage_cost": 9353,
     "storage_rebate": 0
@@ -20,7 +11,6 @@
   "Publish": {
     "computation_cost": 7326,
     "storage_cost": 10457,
->>>>>>> a2b999e2
     "storage_rebate": 0
   },
   "SharedCounterAssertValue": {
@@ -39,13 +29,8 @@
     "storage_rebate": 0
   },
   "SplitCoin": {
-<<<<<<< HEAD
-    "computation_cost": 6489,
-    "storage_cost": 9286,
-=======
     "computation_cost": 6512,
     "storage_cost": 9320,
->>>>>>> a2b999e2
     "storage_rebate": 0
   },
   "TransferPortionSuiCoin": {
