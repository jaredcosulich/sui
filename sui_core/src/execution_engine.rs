// Copyright (c) 2022, Mysten Labs, Inc.
// SPDX-License-Identifier: Apache-2.0

use std::{collections::BTreeSet, sync::Arc};

use crate::authority::AuthorityTemporaryStore;
use move_vm_runtime::native_functions::NativeFunctionTable;
use sui_adapter::adapter;
use sui_types::{
    base_types::{SuiAddress, TransactionDigest, TxContext},
    error::SuiResult,
    gas::{self, SuiGasStatus},
    messages::{
        ExecutionStatus, InputObjectKind, SingleTransactionKind, Transaction, TransactionEffects,
    },
    object::Object,
    storage::{BackingPackageStore, Storage},
};
use tracing::{debug, instrument};

#[instrument(name = "tx_execute_to_effects", level = "debug", skip_all)]
pub fn execute_transaction_to_effects<S: BackingPackageStore>(
    temporary_store: &mut AuthorityTemporaryStore<S>,
    transaction: Transaction,
    transaction_digest: TransactionDigest,
    objects_by_kind: Vec<(InputObjectKind, Object)>,
    move_vm: &Arc<adapter::SuiMoveVM>,
    native_functions: &NativeFunctionTable,
    gas_status: SuiGasStatus,
) -> SuiResult<TransactionEffects> {
    let mut transaction_dependencies: BTreeSet<_> = objects_by_kind
        .iter()
        .map(|(_, object)| object.previous_transaction)
        .collect();

    let mut tx_ctx = TxContext::new(&transaction.sender_address(), &transaction_digest);

    let gas_object_id = transaction.gas_payment_object_ref().0;
    let status = execute_transaction(
        temporary_store,
        transaction,
        objects_by_kind,
        &mut tx_ctx,
        move_vm,
        native_functions,
        gas_status,
    );
    let gas_cost_summary = status.gas_cost_summary();
    debug!(
        computation_gas_cost = gas_cost_summary.computation_cost,
        storage_gas_cost = gas_cost_summary.storage_cost,
        storage_gas_rebate = gas_cost_summary.storage_rebate,
        "Finished execution of transaction with status {:?}",
        status
    );

    // Remove from dependencies the generic hash
    transaction_dependencies.remove(&TransactionDigest::genesis());

    let effects = temporary_store.to_effects(
        &transaction_digest,
        transaction_dependencies.into_iter().collect(),
        status,
        &gas_object_id,
    );
    Ok(effects)
}

#[instrument(name = "tx_execute", level = "debug", skip_all)]
fn execute_transaction<S: BackingPackageStore>(
    temporary_store: &mut AuthorityTemporaryStore<S>,
    transaction: Transaction,
    mut objects_by_kind: Vec<(InputObjectKind, Object)>,
    tx_ctx: &mut TxContext,
    move_vm: &Arc<adapter::SuiMoveVM>,
    native_functions: &NativeFunctionTable,
    mut gas_status: SuiGasStatus,
) -> ExecutionStatus {
    // unwraps here are safe because we built `inputs`
    let mut gas_object = objects_by_kind.pop().unwrap().1;
<<<<<<< HEAD
    let mut gas_budget = transaction.data.gas_budget;
    let mut object_input_iter = objects_by_kind.into_iter().map(|(_, object)| object);
    let mut final_status: Option<ExecutionStatus> = None;
=======
    let mut object_input_iter = objects_by_kind.into_iter().map(|(_, object)| object);
    let mut result = Ok(vec![]);
>>>>>>> 2e10bbc2
    // TODO: Since we require all mutable objects to not show up more than
    // once across single tx, we should be able to run them in parallel.
    for single_tx in transaction.into_single_transactions() {
        let input_size = single_tx.input_object_count();
        match single_tx {
            SingleTransactionKind::Transfer(t) => {
                let inputs = object_input_iter.by_ref().take(input_size).collect();
<<<<<<< HEAD
                transfer(temporary_store, inputs, t.recipient, gas_budget)
=======
                if let Err(err) = transfer(temporary_store, inputs, t.recipient) {
                    result = Err(err);
                    break;
                }
>>>>>>> 2e10bbc2
            }
            SingleTransactionKind::Call(c) => {
                let mut inputs: Vec<_> = object_input_iter.by_ref().take(input_size).collect();
                // unwraps here are safe because we built `inputs`
                let package = inputs.pop().unwrap();
                result = adapter::execute(
                    move_vm,
                    temporary_store,
                    native_functions,
                    &package,
                    &c.module,
                    &c.function,
                    c.type_arguments.clone(),
                    inputs,
                    c.pure_arguments.clone(),
<<<<<<< HEAD
                    gas_budget,
=======
                    &mut gas_status,
>>>>>>> 2e10bbc2
                    tx_ctx,
                );
                if result.is_err() {
                    break;
                }
            }
<<<<<<< HEAD
            SingleTransactionKind::Publish(m) => adapter::publish(
                temporary_store,
                native_functions.clone(),
                m.modules,
                tx_ctx,
                gas_budget,
            ),
        }?;
        match status {
            ExecutionStatus::Failure { gas_used, error } => {
                debug_assert!(gas_used <= gas_budget);
                // Roll back the temporary store if execution failed.
                temporary_store.reset();
                let cur_gas = final_status.map(|s| s.gas_used()).unwrap_or_default();
                final_status = Some(ExecutionStatus::new_failure(cur_gas + gas_used, *error));
                break;
            }
            ExecutionStatus::Success { gas_used, results } => {
                debug_assert!(gas_used <= gas_budget);
                if let Some(ExecutionStatus::Success { gas_used: g, .. }) = final_status {
                    // TODO: Keep all results instead of always the last one.
                    final_status = Some(ExecutionStatus::Success {
                        gas_used: gas_used + g,
                        results,
                    });
                } else {
                    debug_assert!(final_status.is_none());
                    final_status = Some(ExecutionStatus::Success { gas_used, results });
                }
                gas_budget -= gas_used;
=======
            SingleTransactionKind::Publish(m) => {
                if let Err(err) = adapter::publish(
                    temporary_store,
                    native_functions.clone(),
                    m.modules,
                    tx_ctx,
                    &mut gas_status,
                ) {
                    result = Err(err);
                    break;
                }
>>>>>>> 2e10bbc2
            }
        };
    }
    if result.is_err() {
        // Roll back the temporary store if execution failed.
        temporary_store.reset();
    }
    temporary_store.ensure_active_inputs_mutated();
    if let Err(err) = temporary_store
        .charge_gas_for_storage_changes(&mut gas_status, gas_object.object_data_size())
    {
        result = Err(err);
    }
<<<<<<< HEAD
    // unwrap safe since there were at least one transactions executed.
    let final_status = final_status.unwrap();
    gas::deduct_gas(&mut gas_object, final_status.gas_used());
    temporary_store.write_object(gas_object);

    temporary_store.ensure_active_inputs_mutated();
    Ok(final_status)
=======

    let cost_summary = gas_status.summary(result.is_ok());
    let gas_used = cost_summary.gas_used();
    gas::deduct_gas(&mut gas_object, gas_used);
    temporary_store.write_object(gas_object);

    // TODO: Return cost_summary so that the detailed summary exists in TransactionEffects for
    // gas and rebate distribution.
    match result {
        Ok(results) => ExecutionStatus::Success {
            gas_cost: cost_summary,
            results,
        },
        Err(error) => ExecutionStatus::new_failure(cost_summary, error),
    }
>>>>>>> 2e10bbc2
}

fn transfer<S>(
    temporary_store: &mut AuthorityTemporaryStore<S>,
    mut inputs: Vec<Object>,
    recipient: SuiAddress,
<<<<<<< HEAD
    gas_budget: u64,
) -> SuiResult<ExecutionStatus> {
    if !inputs.len() == 1 {
        return Ok(ExecutionStatus::Failure {
            gas_used: gas::MIN_MOVE,
            error: Box::new(SuiError::ObjectInputArityViolation),
        });
    }

    // Safe to do pop due to check !is_empty()
    let mut output_object = inputs.pop().unwrap();

    let gas_used = gas::calculate_object_transfer_cost(&output_object);
    if gas_used > gas_budget {
        return Ok(ExecutionStatus::Failure {
            gas_used: gas_budget,
            error: Box::new(SuiError::InsufficientGas {
                error: format!(
                    "Gas budget ({}) not enough to pay for the transfer cost {}",
                    gas_budget, gas_used
                ),
            }),
        });
    }

    if let Err(err) = output_object.transfer(recipient) {
        return Ok(ExecutionStatus::Failure {
            gas_used: gas::MIN_MOVE,
            error: Box::new(err),
        });
    }
=======
) -> SuiResult {
    // Safe to unwrap since we constructed the inputs.
    let mut output_object = inputs.pop().unwrap();
    output_object.transfer(recipient)?;
>>>>>>> 2e10bbc2
    temporary_store.write_object(output_object);
    Ok(())
}<|MERGE_RESOLUTION|>--- conflicted
+++ resolved
@@ -78,14 +78,8 @@
 ) -> ExecutionStatus {
     // unwraps here are safe because we built `inputs`
     let mut gas_object = objects_by_kind.pop().unwrap().1;
-<<<<<<< HEAD
-    let mut gas_budget = transaction.data.gas_budget;
-    let mut object_input_iter = objects_by_kind.into_iter().map(|(_, object)| object);
-    let mut final_status: Option<ExecutionStatus> = None;
-=======
     let mut object_input_iter = objects_by_kind.into_iter().map(|(_, object)| object);
     let mut result = Ok(vec![]);
->>>>>>> 2e10bbc2
     // TODO: Since we require all mutable objects to not show up more than
     // once across single tx, we should be able to run them in parallel.
     for single_tx in transaction.into_single_transactions() {
@@ -93,14 +87,10 @@
         match single_tx {
             SingleTransactionKind::Transfer(t) => {
                 let inputs = object_input_iter.by_ref().take(input_size).collect();
-<<<<<<< HEAD
-                transfer(temporary_store, inputs, t.recipient, gas_budget)
-=======
                 if let Err(err) = transfer(temporary_store, inputs, t.recipient) {
                     result = Err(err);
                     break;
                 }
->>>>>>> 2e10bbc2
             }
             SingleTransactionKind::Call(c) => {
                 let mut inputs: Vec<_> = object_input_iter.by_ref().take(input_size).collect();
@@ -116,49 +106,13 @@
                     c.type_arguments.clone(),
                     inputs,
                     c.pure_arguments.clone(),
-<<<<<<< HEAD
-                    gas_budget,
-=======
                     &mut gas_status,
->>>>>>> 2e10bbc2
                     tx_ctx,
                 );
                 if result.is_err() {
                     break;
                 }
             }
-<<<<<<< HEAD
-            SingleTransactionKind::Publish(m) => adapter::publish(
-                temporary_store,
-                native_functions.clone(),
-                m.modules,
-                tx_ctx,
-                gas_budget,
-            ),
-        }?;
-        match status {
-            ExecutionStatus::Failure { gas_used, error } => {
-                debug_assert!(gas_used <= gas_budget);
-                // Roll back the temporary store if execution failed.
-                temporary_store.reset();
-                let cur_gas = final_status.map(|s| s.gas_used()).unwrap_or_default();
-                final_status = Some(ExecutionStatus::new_failure(cur_gas + gas_used, *error));
-                break;
-            }
-            ExecutionStatus::Success { gas_used, results } => {
-                debug_assert!(gas_used <= gas_budget);
-                if let Some(ExecutionStatus::Success { gas_used: g, .. }) = final_status {
-                    // TODO: Keep all results instead of always the last one.
-                    final_status = Some(ExecutionStatus::Success {
-                        gas_used: gas_used + g,
-                        results,
-                    });
-                } else {
-                    debug_assert!(final_status.is_none());
-                    final_status = Some(ExecutionStatus::Success { gas_used, results });
-                }
-                gas_budget -= gas_used;
-=======
             SingleTransactionKind::Publish(m) => {
                 if let Err(err) = adapter::publish(
                     temporary_store,
@@ -170,7 +124,6 @@
                     result = Err(err);
                     break;
                 }
->>>>>>> 2e10bbc2
             }
         };
     }
@@ -184,15 +137,6 @@
     {
         result = Err(err);
     }
-<<<<<<< HEAD
-    // unwrap safe since there were at least one transactions executed.
-    let final_status = final_status.unwrap();
-    gas::deduct_gas(&mut gas_object, final_status.gas_used());
-    temporary_store.write_object(gas_object);
-
-    temporary_store.ensure_active_inputs_mutated();
-    Ok(final_status)
-=======
 
     let cost_summary = gas_status.summary(result.is_ok());
     let gas_used = cost_summary.gas_used();
@@ -208,51 +152,16 @@
         },
         Err(error) => ExecutionStatus::new_failure(cost_summary, error),
     }
->>>>>>> 2e10bbc2
 }
 
 fn transfer<S>(
     temporary_store: &mut AuthorityTemporaryStore<S>,
     mut inputs: Vec<Object>,
     recipient: SuiAddress,
-<<<<<<< HEAD
-    gas_budget: u64,
-) -> SuiResult<ExecutionStatus> {
-    if !inputs.len() == 1 {
-        return Ok(ExecutionStatus::Failure {
-            gas_used: gas::MIN_MOVE,
-            error: Box::new(SuiError::ObjectInputArityViolation),
-        });
-    }
-
-    // Safe to do pop due to check !is_empty()
-    let mut output_object = inputs.pop().unwrap();
-
-    let gas_used = gas::calculate_object_transfer_cost(&output_object);
-    if gas_used > gas_budget {
-        return Ok(ExecutionStatus::Failure {
-            gas_used: gas_budget,
-            error: Box::new(SuiError::InsufficientGas {
-                error: format!(
-                    "Gas budget ({}) not enough to pay for the transfer cost {}",
-                    gas_budget, gas_used
-                ),
-            }),
-        });
-    }
-
-    if let Err(err) = output_object.transfer(recipient) {
-        return Ok(ExecutionStatus::Failure {
-            gas_used: gas::MIN_MOVE,
-            error: Box::new(err),
-        });
-    }
-=======
 ) -> SuiResult {
     // Safe to unwrap since we constructed the inputs.
     let mut output_object = inputs.pop().unwrap();
     output_object.transfer(recipient)?;
->>>>>>> 2e10bbc2
     temporary_store.write_object(output_object);
     Ok(())
 }